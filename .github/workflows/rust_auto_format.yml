name: Rust Auto Format

permissions:
  contents: write

on:
  push:
    branches: [ develop ]
#  # Deactivated pending further investigation into #36.
#  pull_request:
#    branches: [ develop ]

env:
  CARGO_TERM_COLOR: always

jobs:
  format:
    runs-on: ubuntu-latest

    steps:
    - uses: actions/checkout@v2.4.0
      with:
        # github.ref is useless on pull requests.
        # github.head_ref only exists on pull requests.
        ref: ${{ github.head_ref || github.ref }}

    - uses: actions-rs/toolchain@v1.0.7
      with:
        toolchain: nightly
        profile: minimal
        components: rustfmt
    - run: cat CI.toml >> Cargo.toml
    - run: cargo +nightly fmt --all

<<<<<<< HEAD
    - uses: stefanzweifel/git-auto-commit-action@v4.13.0
=======
    - uses: stefanzweifel/git-auto-commit-action@v4.13.1
>>>>>>> 4c5397d3
      with:
        commit_message: Automatic formatting commit (cargo +nightly fmt)
        file_pattern: '**/*.rs'
        commit_author: Rust Format Action <rust-format-action@schichler.dev><|MERGE_RESOLUTION|>--- conflicted
+++ resolved
@@ -32,11 +32,7 @@
     - run: cat CI.toml >> Cargo.toml
     - run: cargo +nightly fmt --all
 
-<<<<<<< HEAD
-    - uses: stefanzweifel/git-auto-commit-action@v4.13.0
-=======
     - uses: stefanzweifel/git-auto-commit-action@v4.13.1
->>>>>>> 4c5397d3
       with:
         commit_message: Automatic formatting commit (cargo +nightly fmt)
         file_pattern: '**/*.rs'
