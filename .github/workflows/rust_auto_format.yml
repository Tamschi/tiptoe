name: Rust Auto Format

permissions:
  contents: write

on:
  push:
    branches: [ develop ]
#  # Deactivated pending further investigation into #36.
#  pull_request:
#    branches: [ develop ]

env:
  CARGO_TERM_COLOR: always

jobs:
  format:
    runs-on: ubuntu-latest

    steps:
    - uses: actions/checkout@v3
      with:
        # github.ref is useless on pull requests.
        # github.head_ref only exists on pull requests.
        ref: ${{ github.head_ref || github.ref }}

    - uses: actions-rs/toolchain@v1.0.7
      with:
        toolchain: nightly
        profile: minimal
        components: rustfmt
    - run: cat CI.toml >> Cargo.toml
    - run: cargo +nightly fmt --all

<<<<<<< HEAD
    - uses: stefanzweifel/git-auto-commit-action@v4.14.1
=======
    - uses: stefanzweifel/git-auto-commit-action@v4.15.3
>>>>>>> 4f1bda47
      with:
        commit_message: Automatic formatting commit (cargo +nightly fmt)
        file_pattern: '**/*.rs'
        commit_author: Rust Format Action <rust-format-action@schichler.dev><|MERGE_RESOLUTION|>--- conflicted
+++ resolved
@@ -29,14 +29,11 @@
         toolchain: nightly
         profile: minimal
         components: rustfmt
+
     - run: cat CI.toml >> Cargo.toml
     - run: cargo +nightly fmt --all
-
-<<<<<<< HEAD
-    - uses: stefanzweifel/git-auto-commit-action@v4.14.1
-=======
+    
     - uses: stefanzweifel/git-auto-commit-action@v4.15.3
->>>>>>> 4f1bda47
       with:
         commit_message: Automatic formatting commit (cargo +nightly fmt)
         file_pattern: '**/*.rs'
